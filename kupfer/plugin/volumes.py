__kupfer_name__ = _("Volumes and Disks")
__kupfer_sources__ = ("VolumesSource", )
__description__ = _("Mounted volumes and disks")
__version__ = ""
__author__ = "Ulrik Sverdrup <ulrik.sverdrup@gmail.com>"

<<<<<<< HEAD
from kupfer.objects import Leaf, Action, Source
from kupfer import objects, utils

import gio

=======
import gio

from kupfer.objects import Leaf, Action, Source
from kupfer.obj.fileactions import Open
from kupfer.obj.sources import DirectorySource

>>>>>>> 5701617e

class Volume (Leaf):
	def __init__(self, volume):
		self.volume = volume
		fil = self.volume.get_root()
		path = fil.get_path()
		super(Volume, self).__init__(obj=path, name=volume.get_name())

	def get_actions(self):
		yield Open()
		if self.volume.can_eject():
			yield Eject()
		elif self.volume.can_unmount():
			yield Unmount()

	def has_content(self):
		return True
	def content_source(self, alternate=False):
		return DirectorySource(self.object, show_hidden=alternate)

	def is_valid(self):
		vm = gio.volume_monitor_get()
		return any(self.volume == v for v in vm.get_mounts())

	def get_description(self):
		return _("Volume mounted at %s") % self.object
	def get_gicon(self):
		return self.volume.get_icon()
	def get_icon_name(self):
		return "drive-removable-media"

class Unmount (Action):
	def __init__(self, name=None):
		super(Unmount, self).__init__(name or _("Unmount"))

	def _callback(self, *args):
		pass

	def activate(self, leaf):
		if not leaf.is_valid():
			return
		vol = leaf.volume
		if vol.can_eject():
			vol.eject(self._callback)
		elif vol.can_unmount():
			vol.unmount(self._callback)

	def get_description(self):
		return _("Unmount this volume")

	def get_icon_name(self):
		return "media-eject"

class Eject (Unmount):
	def __init__(self):
		super(Eject, self).__init__(_("Eject"))

	def get_description(self):
		return _("Unmount and eject this media")

class VolumesSource (Source):
	def __init__(self, name=_("Volumes and Disks")):
		super(VolumesSource, self).__init__(name)
	def is_dynamic(self):
		return True
	def get_items(self):
		vm = gio.volume_monitor_get()
		# get_mounts gets all mounted removable media
		return (Volume(v) for v in vm.get_mounts())

	def get_description(self):
		return _("Mounted volumes and disks")
	def get_icon_name(self):
		return "drive-removable-media"
	def provides(self):
		yield Volume<|MERGE_RESOLUTION|>--- conflicted
+++ resolved
@@ -4,20 +4,12 @@
 __version__ = ""
 __author__ = "Ulrik Sverdrup <ulrik.sverdrup@gmail.com>"
 
-<<<<<<< HEAD
-from kupfer.objects import Leaf, Action, Source
-from kupfer import objects, utils
-
-import gio
-
-=======
 import gio
 
 from kupfer.objects import Leaf, Action, Source
 from kupfer.obj.fileactions import Open
 from kupfer.obj.sources import DirectorySource
 
->>>>>>> 5701617e
 
 class Volume (Leaf):
 	def __init__(self, volume):
